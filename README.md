# RTLCSS [![GitHub version](https://badge.fury.io/gh/MohammadYounes%2Frtlcss.svg)](http://badge.fury.io/gh/MohammadYounes%2Frtlcss) [![NPM version](https://badge.fury.io/js/rtlcss.svg)](http://badge.fury.io/js/rtlcss) [![Build Status](https://travis-ci.org/MohammadYounes/rtlcss.svg?branch=master)](https://travis-ci.org/MohammadYounes/rtlcss) [![DEPENDENCIES](https://david-dm.org/MohammadYounes/rtlcss.svg)](https://david-dm.org/MohammadYounes/rtlcss) [![Twitter](https://img.shields.io/badge/twitter-%40rtlcss-blue.svg)](https://twitter.com/rtlcss)

<img style="margin:15px" title="RTL CSS" src="https://cloud.githubusercontent.com/assets/4712046/5889219/190f366a-a425-11e4-8ef5-8b5f60a9e903.png" align="right"/>

RTLCSS is a framework for converting Left-To-Right (LTR) Cascading Style Sheets(CSS) to Right-To-Left (RTL).

---
| [Why RTLCSS](#why-rtlcss) | [Install](#install) | [Basic Usage](#basic-usage) | [CLI](#cli) | [Advanced Usage](#advanced-usage) | [Options](#options-object)
| --- | --- | --- | --- | --- | --- | 
---
## Introduction

In a right-to-left, top-to-bottom script (commonly shortened to **right to left** or abbreviated **RTL**), writing starts from the right of the page and continues to the left. For example [Arabic script](http://en.wikipedia.org/wiki/Arabic_script) (the most widespread RTL writing system in modern times ).

Web development depends heavily on CSS to create visually engaging webpages, user interfaces for web applications, and user interfaces for many mobile applications. CSS defines how HTML elements are to be displayed via Positioning, Box model, Typographic and Visual properties, such as `left:10px`, `padding-left:1em`, `text-align:right`, ... etc.

Browsers will apply these properties AS IS regardless of the document language direction. This means in order for an international website to support RTL languages, it should adjust the entire CSS to render from right to left.

For example, this is how different github would be if it was to be viewed in an RTL language:

<img width="320" src="https://cloud.githubusercontent.com/assets/4712046/7550690/463dd410-f674-11e4-8a4a-7b26025b79b5.png" align="right"/>

<img width="320" src="https://cloud.githubusercontent.com/assets/4712046/7550689/463a6550-f674-11e4-9f7b-e2d43bf72f1b.png" />

Just like a mirror, where everything gets flipped.

## Why RTLCSS

Instead of authoring two sets of CSS files, one for each language direction. Now you can author the LTR version and RTLCSS will automatically create the RTL counterpart for you!

```CSS
.example {
  display:inline-block;
  padding:5px 10px 15px 20px;
  margin:5px 10px 15px 20px;
  border-style:dotted dashed double solid;
  border-width:1px 2px 3px 4px;
  border-color:red green blue black;
  box-shadow: -1em 0 0.4em gray, 3px 3px 30px black;
}
```

Will be transformed into:

```CSS
.example {
  display:inline-block;
  padding:5px 20px 15px 10px;
  margin:5px 20px 15px 10px;
  border-style:dotted solid double dashed;
  border-width:1px 4px 3px 2px;
  border-color:red black blue green;
  box-shadow: 1em 0 0.4em gray, -3px 3px 30px black;
}
```


## Who's using RTLCSS

* [AlertifyJS]  a javascript framework for developing pretty browser dialogs and notifications.
* [Semantic] a UI component library implemented using a set of specifications designed around natural language.
* [WebEssentials2013] Web Essentials extends Visual Studio with a lot of new features that web developers have been missing for many years.
* [WordPress] WordPress is web software you can use to create a beautiful website or blog.

[Semantic]:http://www.semantic-ui.com/
[AlertifyJS]:http://www.alertifyjs.com/
[WebEssentials2013]:http://vswebessentials.com
[WordPress]:http://wordpress.org/


# Install
    npm install rtlcss

## Basic usage

```javascript
var rtlcss = require('rtlcss');
var result = rtlcss.process("body { direction:ltr; }");
//result == body { direction:rtl; }
```

RTLCSS preserves original input formatting and indentations.

> #### CSS Syntax
> A CSS rule has two main parts: a selector, and one or more declarations:

> ![CSS Syntax](http://www.w3schools.com/css/selector.gif "CSS Syntax")


### Supported CSS Properties (a-z)

`background`
`background-image`
`background-position`
`background-position-x`
`border-bottom-left-radius`
`border-bottom-right-radius`
`border-color`
`border-left`
`border-left-color`
`border-left-style`
`border-left-width`
`border-radius`
`border-right`
`border-right-color`
`border-right-style`
`border-right-width`
`border-style`
`border-top-left-radius`
`border-top-right-radius`
`border-width`
`box-shadow`
`clear`
`cursor`
`direction`
`float`
`left`
`margin`
`margin-left`
`margin-right`
`padding`
`padding-left`
`padding-right`
`right`
`text-align`
`text-shadow`
`transform`
`transform-origin`
`transition`
`transition-property`

### Supported Processing Directives

<<<<<<< HEAD
When RTLing a CSS document, there are cases where it's impossible to know if the property value should be mirrored or not: if the rule selector need to be changed - or a non-directional property has to be updated. In such cases, RTLCSS provides processing directives in the form of CSS comments. Both standard ```/*rtl:...*/``` and special/important ```/*!rtl:...*/``` notations are supported.
=======
When RTLing a CSS document, there are cases where it's impossible to know whether to mirror a property value, whether to change a rule selector, or whether to update a non-directional property. In such cases, RTLCSS provides processing directives in the form of CSS comments; both standard ```/*rtl:...*/``` and special/important ```/*!rtl:...*/``` notations are supported.
>>>>>>> 02789dff

Two sets of processing directives are available, on Rule and Declaration level.

##### Rule Level Directives:

> Rule level directives are placed before the CSS rule.

|   Directive   |   Description
|:--------------|:-----------------------
|   `/*rtl:ignore*/`    |   Ignores processing of this rule.
|   `/*rtl:rename*/`    |   Forces selector renaming by applying [String Map](#stringmap-array).

   **Example**

```css
/*rtl:ignore*/
.code{
  direction:ltr;
  text-align:left;
}
```

   **Output**

```css
.code{
  direction:ltr;
  text-align:left;
}
```

##### Declaration Level Directives:

> Declaration level directives are  placed any where inside the declaration value.

|   Directive   |   Description
|:--------------|:-----------------------
|   `/*rtl:ignore*/`    |   Ignores processing of this declaration.
|   `/*rtl:{value}*/`    |   Replaces the declaration value with `{value}`.
|   `/*rtl:append:{value}*/`    |   Appends `{value}` to the end of the declaration value.
|   `/*rtl:prepend:{value}*/`    |   Prepends `{value}` to the begining of the declaration value.
|   `/*rtl:insert:{value}*/`    |   Inserts `{value}` to where the directive is located inside the declaration value.

   **Example**

```css
body{
  font-family:"Droid Sans", "Helvetica Neue", Arial/*rtl:prepend:"Droid Arabic Kufi", */;
  font-size:16px/*rtl:14px*/;
}
```

   **Output**

```css
body{
  font-family:"Droid Arabic Kufi", "Droid Sans", "Helvetica Neue", Arial;
  font-size:14px;
}
```

## CLI

Convert LTR CSS files to RTL using the command line.

```
$ rtlcss input.css output.rtl.css
```

For usage and available options see [CLI documentaion](https://github.com/MohammadYounes/rtlcss/blob/master/CLI.md).


---
## Advanced usage

```javascript
// directly processes css and return a string containing the processed css
output = rtlcss.process(css [, options , rules, declarations, properties]);
output // processed CSS

// create a new RTLCSS instance, then process css with postcss options (such as source map)
result = rtlcss([options , rules, declarations, properties]).process(css, postcssOptions);
result.css // Processed CSS
result.map // Source map

// you can also group all configuration settings into a single object
result = rtlcss.configure(config).process(css, postcssOptions);
result.css // Processed CSS
result.map // Source map
```

Built on top of [PostCSS], an awesome framework, providing you with the power of manipulating CSS via a JS API.

It can be combined with other processors, such as autoprefixer:

```javascript
var processed = postcss()
  .use(rtlcss([options , rules, declarations, properties]).postcss)
  .use(autoprefixer().postcss)
  .process(css);
```

### options (object)

|    Option    |    Default |   Description
|:--------------|:------------|:--------------
|**`preserveComments`** | `true`  | Preserves modified declarations comments as much as possible.
|**`preserveDirectives`** | `false`  | Preserves processing directives.
|**`swapLeftRightInUrl`** | `true`  | Swaps ***left*** and ***right*** in URLs.
|**`swapLtrRtlInUrl`** | `true`  | Swaps ***ltr*** and ***rtl*** in URLs.
|**`swapWestEastInUrl`** | `true`  | Swaps ***west*** and ***east*** in URLs.
|**`autoRename`** | `true`  | Applies to CSS rules containing no directional properties, it will update the selector by applying [String Map](#stringmap-array).(See [Why Auto-Rename?](https://github.com/MohammadYounes/rtlcss/wiki/Why-Auto-Rename%3F))
|**`greedy`** | `false`  | A `false` value forces selector renaming and url updates to respect word boundaries, for example: `.ultra { ...}` will not be changed to `.urtla {...}`
|**`stringMap`** | see [String Map](#stringmap-array)  | Applies to string replacement in renamed selectors and updated URLs
|**`enableLogging`** | `false`  | Outputs information about mirrored declarations to the console.
|**`minify`** | `false`  | Minifies output CSS, when set to `true` both `preserveDirectives` and `preserveComments` will be set to `false` .

### stringMap (Array)

String map is a collection of map objects, where each defines a mapping between directional strings. It is used in  renaming selectors and URL updates. The following is the default string map:
```javascript
[
  {
    'name'    :	'left-right',
    'search'  :	['left', 'Left', 'LEFT'],
    'replace' :	['right', 'Right', 'RIGHT'],
    'options' : {
        'scope': options.swapLeftRightInUrl ? '*' : 'selector',
        'ignoreCase': false
      }
  },
  {
    'name'    : 'ltr-rtl',
    'search'  : ['ltr', 'Ltr', 'LTR'],
    'replace' : ['rtl', 'Rtl', 'RTL'],
    'options' :	{
        'scope': options.swapLtrRtlInUrl ? '*' : 'selector',
        'ignoreCase': false
      }
  },
  {
    'name':'west-east',
    'search': ['west', 'West', 'WEST'],
    'replace': ['east', 'East', 'EAST'],
    'options' :	{
        'scope': options.swapWestEastInUrl ? '*' : 'selector',
        'ignoreCase': false
      }
  }
]
```
To override any of the default maps, just add your own with the same name. A map object consists of the following:

|   Property    |   Type    |   Description
|:--------------|:----------|:--------------
|   **`name`**  | `string`  | Name of the map object
|   **`search`**  | `string` or `Array`  | The string or list of strings to search for or replace with.
|   **`replace`**  | `string` or `Array`  | The string or list of strings to search for or replace with.
|   **`options`**  | `object`  | Defines map options.

The map `options` is optional, and consists of the following:

|   Property    |   Type    |   Default |   Description
|:--------------|:----------|:--------------|:--------------
|   **`scope`**  | `string`  | `*`  | Defines the scope in which this map is allowed, `'selector'` for selector renaming, `'url'` for url updates and `'*'` for both.
|   **`ignoreCase`**  | `Boolean`  | `true`  | Indicates if the search is case-insensitive or not.
|   **`greedy`**  | `Boolean`  | reverts to `options.greedy`  | A false value forces selector renaming and url updates to respect word boundaries.

   **Example**

```javascript

// a simple map, for swapping "prev" with "next" and vice versa.
{
  "name"    : "prev-next",
  "search"  : "prev",
  "replace" : "next"
}

// a more detailed version, considering the convention used in the authored CSS document.
{
  "name"    : "prev-next",
  "search"  : ["prev", "Prev", "PREV"],
  "replace" : ["next", "Next", "NEXT"],
  options   : {"ignoreCase":false}
}

```


### rules (array)

Array of RTLCSS rule Processing Instructions (PI), these are applied on the CSS rule level:

|   Property    |   Type    |   Description
|:--------------|:----------|:--------------
|   **`name`**  | `string`  | Name of the PI (used in logging).
|   **`expr`**  | `RegExp`  | Regular expression object that will be matched against the comment preceeding the rule.
|   **`important`** | `boolean` |   Controls whether to insert the PI at the start or end of the rules PIs list.
|   **`action`**    | `function`    | The action to be called when a match is found, and it will be passed a `rule` node. the functions is expected to return a boolean, `true` to stop further processing of the rule, otherwise `false`.

Visit [PostCSS] to find out more about [`rule`](https://github.com/postcss/postcss/blob/master/docs/api.md#rule-node) node.

##### **Example**

```javascript
// RTLCSS rule processing instruction
{
  "name"        : "ignore",
  "expr"        : /\/\*rtl:ignore\*\//img,
  "important"   : true,
  "action"      : function (rule) {
                    return  true;
                  }
}
```

### declarations (array)

Array of RTLCSS declaration Processing Instructions (PI), these are applied on the CSS declaration level:

|   Property    |   Type    |   Description
|:--------------|:----------|:--------------
|   **`name`**  | `string`  | Name of the PI (used in logging).
|   **`expr`**  | `RegExp`  | Regular expression object that will be matched against the declaration raw value.
|   **`important`** | `boolean` |   Controls whether to insert the PI at the start or end of the declarations PIs list.
|   **`action`**    | `function`    | The action to be called when a match is found, and it will be passed a `decl` node. the functions is expected to return a boolean, `true` to stop further processing of the declaration, otherwise `false`.

Visit [PostCSS] to find out more about [`decl`](https://github.com/postcss/postcss/blob/master/docs/api.md#declaration-node) node.

##### **Example**

```javascript
// RTLCSS declaration processing instruction
{
    "name"      : "ignore",
    "expr"      : /(?:[^]*)(?:\/\*rtl:ignore)([^]*?)(?:\*\/)/img,
    "important" : true,
    "action"    : function (decl) {
                    if (!config.preserveDirectives)
                        decl._value.raw = decl._value.raw.replace(/\/\*rtl:[^]*?\*\//img, "");
                    return true;
                  }
},
```

### properties (array)

Array of RTLCSS properties Processing Instructions (PI), these are applied on the CSS property level:

|   Property    |   Type    |   Description
|:--------------|:----------|:--------------
|   **`name`**  | `string`  | Name of the PI (used in logging).
|   **`expr`**  | `RegExp`  | Regular expression object that will be matched against the declaration property name.
|   **`important`** | `boolean` |   Controls whether to insert the PI at the start or end of the declarations PIs list.
|   **`action`**    | `function`    | The action to be called when a match is found, it will be passed a `prop` (string holding the CSS property name) and `value` (string holding the CSS property raw value). If `options.preserveComments == true`, comments in the raw value will be replaced by the Unicode Character 'REPLACEMENT CHARACTER' (U+FFFD) &#xfffd; (this is to simplify pattern matching). The function is expected to return an object containing the modified version of the property and its value.

##### **Example**

```javascript
// RTLCSS property processing instruction
{
    "name"      : "direction",
    "expr"      : /direction/im,
    "important" : true,
    "action"    : function (prop, value) {
                    return { 'prop': prop, 'value': util.swapLtrRtl(value) };
                  }
}
```

---
## Bugs and Issues

Have a bug or a feature request? please feel free to [open a new issue](https://github.com/MohammadYounes/rtlcss/issues/new) .

## Release Notes
* **v1.6.2** [21 Jul. 2015]
  * CLI: fix loading custom configuration file manually via the --config flag. **Thanks @KeyKaKiTO**

* **v1.6.1** [17 Mar. 2015]
  * Fixed flipping units having more than 1 digit before the decimal point.

* **v1.6.0** [15 Mar. 2015]
  * Support flipping `matrix3d` transform.

* **v1.5.2** [28 Feb. 2015]
  * Fix flipping string maps containing regular expressions special characters (Fixes [#24](https://github.com/MohammadYounes/rtlcss/issues/24)).

* **v1.5.1** [14 Feb. 2015]
  * Fix flipping multiple shadows when a hex color was used. **Thanks @ocean90**

* **v1.5.0** [30 Jan. 2015]
  * CLI: New option `-e,--ext` to set output files extension when processing a directory.

* **v1.4.3** [24 Jan. 2015]
  * Upgrade to [POSTCSS] v4.0.x **Thanks @necolas**

* **v1.4.2** [24 Oct. 2014]
  * CLI: Switch to Unix line endings (Fixes [#14](https://github.com/MohammadYounes/rtlcss/issues/14))

* **v1.4.1** [24 Oct. 2014]
  * CLI: Print processing errors.

* **v1.4.0** [10 Oct. 2014]
  * CLI: Support processing a directory. see [CLI documentation](https://github.com/MohammadYounes/rtlcss/blob/master/CLI.md#directory)

* **v1.3.1** [29 Sep. 2014]
  * Update README.md (typos).

* **v1.3.0** [28 Sep. 2014]
  * New feature - String Maps. Add your own set of swappable strings, for example (prev/next).
  * Preserves lowercase, UPPERCASE and Capitalization when swapping ***left***, ***right***, ***ltr***, ***rtl***, ***west*** and ***east***.

* **v1.2.0** [26 Sep. 2014]
  * Support !important comments for directives (enables flipping minified stylesheets).

* **v1.1.0** [26 Sep. 2014]
  * Upgrade to [POSTCSS] v2.2.5
  * Support flipping `border-color`, `border-style` and `background-position-x`

* **v1.0.0** [24 Aug. 2014]
  * Upgrade to [POSTCSS] v2.2.1
  * Support flipping urls in '@import' rule.
  * Fix JSON parse error when configuration file is UTF-8 encoded.
  * Better minification.

* **v0.9.0** [10 Aug. 2014]
  * New configuration loader.
  * CLI configuration can be set using one of the following methods:
    * Specify the configuration file manually via the --config flag.
    * Put your config into your projects package.json file under the `rtlcssConfig` property
    * Use a special file `.rtlcssrc` or `.rtlcssrc.json`

* **v0.8.0** [8 Aug. 2014]
  * Fix source map generation.

* **v0.7.0** [4 Jul. 2014]
  * Fix flipping linear-gradient.

* **v0.6.0** [4 Jul. 2014]
  * Allow additional comments inside `ignore`/`rename` rule level directives.

* **v0.5.0** [11 Jun. 2014]
  * Add CLI support.

* **v0.4.0** [5 Apr. 2014]
  * Fix flipping transform-origin.
  * Update autoRename to search for all swappable words.

* **v0.3.0** [5 Apr. 2014]
  * Support flipping rotateZ.
  * Fix flipping rotate3d.
  * Fix flipping skew, skewX and skewY.
  * Fix flipping cursor value.
  * Fix flipping translate3d.
  * Update flipping background horizontal position to treat 0 as 0%

* **v0.2.1** [20 Mar. 2014]
  * Upgrade to [POSTCSS] v0.3.4

* **v0.2.0** [20 Mar. 2014]
  * Support combining with other processors.
  * Support rad, grad & turn angle units when flipping linear-gradient
  * Fix typo in config.js

* **v0.1.3** [7 Mar. 2014]
  * Fix missing include in rules.js

* **v0.1.2** [5 Mar. 2014]
  * New option: minify output CSS.
  * Updated README.md

* **v0.1.1** [4 Mar. 2014]
  * Initial commit.

[PostCSS]: https://github.com/postcss/postcss<|MERGE_RESOLUTION|>--- conflicted
+++ resolved
@@ -131,11 +131,7 @@
 
 ### Supported Processing Directives
 
-<<<<<<< HEAD
-When RTLing a CSS document, there are cases where it's impossible to know if the property value should be mirrored or not: if the rule selector need to be changed - or a non-directional property has to be updated. In such cases, RTLCSS provides processing directives in the form of CSS comments. Both standard ```/*rtl:...*/``` and special/important ```/*!rtl:...*/``` notations are supported.
-=======
-When RTLing a CSS document, there are cases where it's impossible to know whether to mirror a property value, whether to change a rule selector, or whether to update a non-directional property. In such cases, RTLCSS provides processing directives in the form of CSS comments; both standard ```/*rtl:...*/``` and special/important ```/*!rtl:...*/``` notations are supported.
->>>>>>> 02789dff
+When RTLing a CSS document, there are cases where it's impossible to know whether to mirror a property value, whether to change a rule selector, or whether to update a non-directional property. In such cases, RTLCSS provides processing directives in the form of CSS comments. Both standard ```/*rtl:...*/``` and special/important ```/*!rtl:...*/``` notations are supported.
 
 Two sets of processing directives are available, on Rule and Declaration level.
 
